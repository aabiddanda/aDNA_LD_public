import numpy as np
from numpy.random import binomial
import numba
from numba import jit, prange
from scipy.optimize import minimize_scalar
from scipy.optimize import minimize
from scipy.optimize import basinhopping

@jit(nopython=True, cache=True)
def _log_sum_exp(arr):
  a = np.max(arr)
  x = arr - a
  tot = a + np.log(np.sum(np.exp(x)))
  return(tot)

@jit(nopython=True, cache=True)
def _emission_helper(a, hij, eps):
<<<<<<< HEAD
  prob_mut = eps
  prob_no_mut = 1. - eps
  # Calculating emission probability here
  emiss_prob = (prob_no_mut) * (a == hij) + prob_mut * (a != hij)
=======
  # Calculating emission probability here
  emiss_prob = (1.-eps) * (a == hij) + eps * (a != hij)
>>>>>>> 5997edbb
  return(np.log(emiss_prob))

@jit(nopython=True, cache=True)
def _forward_algo(haps, positions, test_hap, eps, nsamples, nsnps, scale):
  """ Helper function to compute the forward algorithm """
#   assert((eps >= 0.0) & (eps < 1.0))
#   assert(haps.shape[1] == positions.size)
  assert(test_hap.size == positions.size)
  assert(scale > 0)
  alphas_null = [_emission_helper(test_hap[0], haps[j,0], eps) for j in range(nsamples)]
  alphas = np.zeros(shape=(nsamples,nsnps), dtype=np.float64)
  alphas[:,0] = np.array(alphas_null)
  start_pos = positions[0]
  # Iterating through the snps
  for i in range(1, nsnps):
    cur_pos = positions[i]
    # Calculate distance between samples
    dij = cur_pos - start_pos
    # Probability of recombination before coalescence
    rate = scale*dij
    # Probability of moving away (maybe use log1p here?)
    pj = 1.0 - np.exp(-rate)
    # This second term is the log-transitions
    second_term = alphas[:,i-1] - np.log(nsamples) + np.log(pj)
    a = _log_sum_exp(second_term)
#     print(a, pj, dij, rate)
    # Calculating the underlying likelihood
    for j in range(nsamples):
      # Calculate probability of no transition away from the state
      no_trans = np.log(1.0 - pj) + alphas[j,i-1]
      # Calculate updated alpha parameter (with emission from current site)
      alphas[j,i] = _emission_helper(test_hap[i], haps[j,i], eps) + _log_sum_exp(np.array([a, no_trans]))
    start_pos = cur_pos
  return(alphas)

@jit(nopython=True, cache=True)
def _backward_algo(haps,positions, test_hap, eps, nsamples, nsnps, scale):
  """ Helper function for computing the backward algorithm """
  assert((eps >= 0.0) & (eps < 1.0))
  betas_null = [_emission_helper(test_hap[0], haps[j,-1], eps) for j in range(nsamples)]
  betas = np.zeros(shape=(nsamples,nsnps))
  betas[:,-1] = np.array(betas_null)
  start_pos = positions[-1]
  for i in range(nsnps-2,-1,-1):
    cur_pos = positions[i]
    # Calculating position in reverse...
    dij = start_pos - cur_pos
    # Multiply centimorgan-scale to true scale?
    rate = scale*dij
    pj = 1.0 - np.exp(-rate)
    second_term = betas[:,i+1] - np.log(nsamples) + np.log(pj)
    b = _log_sum_exp(second_term)
    for j in range(nsamples):
      notrans = np.log(1.0 - pj) + betas[j,i+1]
      betas[j,i] = _emission_helper(test_hap[i], haps[j,i], eps) + _log_sum_exp(np.array([b,notrans]))
    start_pos = cur_pos
  return(betas)

@jit(nopython=True, cache=True)
def _fwd_bwd_algo(haps, positions,test_hap, eps, nsamples, nsnps, scale):
  """ Function to compute the forward-backward algorithm for Li-Stephens """
  # Forward algorithm step
  alphas = _forward_algo(haps, positions,test_hap, eps, nsamples, nsnps, scale)
  # Backward algorithm step
  betas = _backward_algo(haps, positions,test_hap, eps, nsamples, nsnps, scale)
  # gammas are still in log-space
  gammas = alphas + betas
  true_gammas = np.zeros(gammas.shape)
  for i in range(gammas.shape[1]):
    true_gammas[:,i] = gammas[:,i]  - _log_sum_exp(gammas[:,i])
    true_gammas[:,i] = np.exp(true_gammas[:,i])
  return(true_gammas)


class LiStephensHMM:
  """ Simple class to apply Li-Stephens HMM """

  def __init__(self, haps, positions):
    assert(haps.shape[1] == positions.size)
    self.haps = haps
    self.positions = positions
    self.n_snps = haps.shape[1]
    self.n_samples = haps.shape[0]
    self.rho = 0.0
    self.theta = 0.0
    self.eps = 0.0

  def _set_params(self, rho, theta):
    """ Set parameters to use as initial values  """
    self.rho = rho
    self.theta = theta

  def _infer_theta(self):
    """ Estimate theta using watterson's estimator (like LS-model) """
    S = np.sum(1.0/np.arange(1,self.n_samples))
    S = 1.0 / S
    return(S)

  def _forward(self, test_hap, scale=1.0, eps=0.001):
    """ Computing the forward algorithm for a given test haplotype as the outcome variable """
    haps = self.haps
    positions = self.positions
    theta = self.theta
    nsamples = self.n_samples
    nsnps = self.n_snps
    # Running compiled helper function with passed arguments for speed
    alphas = _forward_algo(haps, positions, test_hap, eps, nsamples, nsnps, scale)
    return(alphas)

  def _negative_logll(self, test_hap, scale=1.0, eps=0.001):
    alphas = self._forward(test_hap, scale, eps)
    neg_logll =  -np.nansum(alphas[:,-1])
    return(neg_logll)

  def _backward(self, test_hap, scale=1.0, eps=0.001):
    """ Computing the backward algorithm for a given test haplotype as the outcome variable """
    haps = self.haps
    positions = self.positions
    rho = self.rho
    theta = self.theta
    nsamples = self.n_samples
    nsnps = self.n_snps
    # Running compiled helper function with passed arguments for speed
    betas = _backward_algo(haps, positions, test_hap, eps, nsamples, nsnps, scale)
    return(betas)

  def _viterbi(self, test_hap, scale=1.0, eps=0.001):
    """ Viterbi algorithm for a test haplotype as the outcome variable """
    haps = self.haps
    positions = self.positions
    rho = self.rho
    theta = self.theta
    nsamples = self.n_samples
    nsnps = self.n_snps
    # Running compiled helper function with passed arguments for speed
    gammas = _fwd_bwd_algo(haps, positions, test_hap, eps, nsamples, nsnps, scale)
    return(gammas)

  def _infer_scale(self, test_hap, eps=0.001, **kwargs):
    """ Inferring scale by numerically minimizing the negative log-likelihood """
    f = lambda s : self._negative_logll(test_hap, scale=s, eps=eps)
    ta = minimize_scalar(f, **kwargs)
    return(ta)
  
  def _infer_eps(self, test_hap, scale=1e2, **kwargs):
    """ Inferring error by numerically minimizing the negative log-likelihood """
    f = lambda e : self._negative_logll(test_hap, scale=scale, eps=e)
    ta = minimize_scalar(f, **kwargs)
    return(ta)  

  def _infer_params(self,test_hap, **kwargs):
    """ Infer error parameter and scale parameter using numerical optimization """
    f = lambda x : self._negative_logll(test_hap, scale=x[0], eps=x[1])
    x = minimize(f, **kwargs)
    return(x)

  # TODO  : is there a more efficient way to do this?
  def _sim_haplotype(self, scale=1e2, eps=1e-2, seed=None):
    """ Simulate a haplotype from the LS model to test against """
    if seed is not None:
        np.random.seed(seed)
    haps = self.haps
    rec_pos = self.positions
    nhaps, nsnps = haps.shape[0], haps.shape[1]
    sim_hap = np.zeros(nsnps)
    idxs = np.zeros(nsnps, dtype=np.uint32)
    # setup the initial random sample
    cur_pos = rec_pos[0]
    idxs[0] = np.random.randint(nhaps)
    sim_hap[0] = np.random.choice([haps[idxs[0],0], 1 - haps[idxs[0],0]], p = [eps, 1. - eps])
    for i in range(1,nsnps):
    # What is the probability that you would jump?
      dij = rec_pos[i] - cur_pos
      pj = 1. - np.exp(-(scale*dij))
      if np.random.binomial(1,pj):
        idxs[i] = np.random.randint(nhaps)
      else:
        idxs[i] = idxs[i-1]

      # set the current position
      cur_pos = rec_pos[i]
    for i in range(1,nsnps):
      sim_hap[i] = np.random.choice([haps[idxs[i],i], 1 -haps[idxs[i],i]], p=[1.-eps, eps])
    sim_hap = sim_hap.astype(np.int8)
    return(sim_hap, idxs)

  def _fill_haplotypes_hwe(self):
    """
      Use HWE within the haplotype panel to fill in any missing variants
      missing variants are encoded as an nan within the panel
    """
    assert(np.sum(self.haps < 0) > 0)
    # Estimate frequencies otherwise
    freqs = np.sum(self.haps, axis=0)
    ns = np.sum((self.haps < 0), axis=0)
    freqs = freqs / (self.n_samples - ns)
    assert(freqs.size == ns.size)
    assert(freqs.size == self.n_snps)
    haps_hwe_filled = np.copy(self.haps)
    for i in range(self.n_snps):
      if freqs[i] <= 0.:
        geno = np.zeros(ns[i], dtype=np.int8)
      elif freqs[i] >= 1.:
        geno = np.ones(ns[i], dtype=np.int8)
      else:
        geno = binomial(1, p=freqs[i], size=ns[i])
      haps_hwe_filled[self.haps[:,i] < 0,i] = geno
    # Fill in the haplotypes via the sampling procedure
    self.haps = haps_hwe_filled.astype(np.int8)

  def _filter_sites(self, test_hap):
    """
      Filter to only sites on the haplotype panel that are typed in the test haplotype
        untyped variants are encoded as np.nan
      TODO : filter out sites that are monomorphic across the panel as well
    """
    assert(test_hap.size == self.n_snps)
    idx = np.where(test_hap >= 0)[0]
    pos = np.copy(self.positions)
    haps = np.copy(self.haps)
    # Doing the indexing ...
    haps = haps[:,idx]
    pos = pos[idx]

    # resetting the system level variables
    self.haps = haps.astype(np.int8)
    self.positions = pos.astype(np.float64)
    self.n_snps = pos.size<|MERGE_RESOLUTION|>--- conflicted
+++ resolved
@@ -15,15 +15,8 @@
 
 @jit(nopython=True, cache=True)
 def _emission_helper(a, hij, eps):
-<<<<<<< HEAD
-  prob_mut = eps
-  prob_no_mut = 1. - eps
-  # Calculating emission probability here
-  emiss_prob = (prob_no_mut) * (a == hij) + prob_mut * (a != hij)
-=======
   # Calculating emission probability here
   emiss_prob = (1.-eps) * (a == hij) + eps * (a != hij)
->>>>>>> 5997edbb
   return(np.log(emiss_prob))
 
 @jit(nopython=True, cache=True)
